//===----------------------------------------------------------------------===//
//
// This source file is part of the Hummingbird server framework project
//
// Copyright (c) 2021-2024 the Hummingbird authors
// Licensed under Apache License v2.0
//
// See LICENSE.txt for license information
// See hummingbird/CONTRIBUTORS.txt for the list of Hummingbird authors
//
// SPDX-License-Identifier: Apache-2.0
//
//===----------------------------------------------------------------------===//

import Foundation
import Logging
import Metrics
import NIOCore
import ServiceLifecycle

/// Object handling a single job queue
final class JobQueueHandler<Queue: JobQueueDriver>: Sendable {
    init(queue: Queue, numWorkers: Int, logger: Logger, options: JobQueueOptions) {
        self.queue = queue
        self.numWorkers = numWorkers
        self.logger = logger
        self.jobRegistry = .init()
        self.options = options
    }

    ///  Register job
    /// - Parameters:
    ///   - id: Job Identifier
    ///   - maxRetryCount: Maximum number of times job is retried before being flagged as failed
    ///   - execute: Job code
    func registerJob(_ job: JobDefinition<some Codable & Sendable>) {
        self.jobRegistry.registerJob(job: job)
    }

    func run() async throws {
        try await withGracefulShutdownHandler {
            try await withThrowingTaskGroup(of: Void.self) { group in
                var iterator = self.queue.makeAsyncIterator()
                for _ in 0..<self.numWorkers {
                    if let job = try await iterator.next() {
                        group.addTask {
                            try await self.runJob(job)
                        }
                    }
                }
                while true {
                    try await group.next()
                    guard let job = try await iterator.next() else { break }
                    group.addTask {
                        try await self.runJob(job)
                    }
                }
            }
            await self.queue.shutdownGracefully()
        } onGracefulShutdown: {
            Task {
                await self.queue.stop()
            }
        }
    }

    func runJob(_ queuedJob: QueuedJob<Queue.JobID>) async throws {
        var logger = logger
        let startTime = DispatchTime.now().uptimeNanoseconds
        logger[metadataKey: "JobID"] = .stringConvertible(queuedJob.id)
        // Decrement the current queue by 1
        Meter(label: JobMetricsHelper.meterLabel, dimensions: [
            ("status", JobMetricsHelper.JobStatus.queued.rawValue),
            ("jobID", queuedJob.id.description),
        ]).decrement()

        Meter(label: JobMetricsHelper.meterLabel, dimensions: [
            ("status", JobMetricsHelper.JobStatus.processing.rawValue),
            ("jobID", queuedJob.id.description),
        ]).increment()

        defer {
            Meter(label: JobMetricsHelper.meterLabel, dimensions: [
                ("status", JobMetricsHelper.JobStatus.processing.rawValue),
                ("jobID", queuedJob.id.description),
            ]).decrement()
        }

        let job: any JobInstanceProtocol
        do {
            job = try self.jobRegistry.decode(queuedJob.jobBuffer)
        } catch let error as JobQueueError where error == .unrecognisedJobId {
            logger.debug("Failed to find Job with ID while decoding")
            try await self.queue.failed(jobId: queuedJob.id, error: error)
            Meter(label: JobMetricsHelper.discardedMeter, dimensions: [
                ("reason", "INVALID_JOB_ID"),
                ("jobID", queuedJob.id.description),
            ]).increment()
            return
        } catch {
            logger.debug("Job failed to decode")
            try await self.queue.failed(jobId: queuedJob.id, error: JobQueueError.decodeJobFailed)
            Meter(label: JobMetricsHelper.discardedMeter, dimensions: [
                ("reason", "DECODE_FAILED"),
                ("jobID", queuedJob.id.description),
            ]).increment()
            return
        }
        logger[metadataKey: "JobName"] = .string(job.name)

        // Calculate wait time from queued to processing
        let jobQueuedDuration = Date.now.timeIntervalSince(job.queuedAt)
        Timer(
<<<<<<< HEAD
            label: "\(self.metricsLabel)_queued_for_duration_seconds",
            dimensions: [("jobName", job.name)],
=======
            label: "\(JobMetricsHelper.metricsLabel).queued.duration",
            dimensions: [("name", job.name)],
>>>>>>> 21a3e867
            preferredDisplayUnit: .seconds
        ).recordSeconds(jobQueuedDuration)

        logger.debug("Starting Job")

        do {
            do {
<<<<<<< HEAD
                Meter(label: self.meterLabel, dimensions: [("status", JobStatus.processing.rawValue)]).increment()
=======
>>>>>>> 21a3e867
                try await job.execute(context: .init(logger: logger))
            } catch let error as CancellationError {
                logger.debug("Job cancelled")
                // Job failed is called but due to the fact the task is cancelled, depending on the
                // job queue driver, the process of failing the job might not occur because itself
                // might get cancelled
                try await self.queue.failed(jobId: queuedJob.id, error: error)
<<<<<<< HEAD
                self.updateJobMetrics(for: job.name, startTime: startTime, error: error)
=======
                JobMetricsHelper.updateMetrics(
                    for: job.name,
                    jobID: queuedJob.id.description,
                    startTime: startTime,
                    error: error
                )
>>>>>>> 21a3e867
                return
            } catch {
                if job.didFail {
                    logger.debug("Job: failed")
                    try await self.queue.failed(jobId: queuedJob.id, error: error)
                    JobMetricsHelper.updateMetrics(
                        for: job.name,
                        jobID: queuedJob.id.description,
                        startTime: startTime,
                        error: error
                    )
                    return
                }

                let attempts = (job.attempts ?? 0) + 1

<<<<<<< HEAD
                let delay = self.backoff(attempts: attempts)
=======
                let delay = self.calculateBackoff(attempts: attempts)
>>>>>>> 21a3e867

                // remove from processing lists
                try await self.queue.finished(jobId: queuedJob.id)
                // push new job in the queue
<<<<<<< HEAD
                _ = try await self.queue.push(
=======
                let newJobId = try await self.queue.push(
>>>>>>> 21a3e867
                    self.queue.encode(job, attempts: attempts),
                    options: .init(
                        delayUntil: delay
                    )
                )
<<<<<<< HEAD
                self.updateJobMetrics(for: job.name, startTime: startTime, retrying: true)
                logger.debug("Retrying Job with attempts: \(attempts) and delayed until: \(delay)")
=======

                // Guard against negative queue values, this is needed because we call
                // the job queue directly in the retrying step
                Meter(label: JobMetricsHelper.meterLabel, dimensions: [
                    ("status", JobMetricsHelper.JobStatus.queued.rawValue),
                    ("jobID", newJobId.description),
                ]).increment()

                JobMetricsHelper.updateMetrics(
                    for: job.name,
                    jobID: queuedJob.id.description,
                    startTime: startTime,
                    retrying: true
                )
                logger.debug("Retrying Job", metadata: [
                    "attempts": .stringConvertible(attempts),
                    "delayedUntil": .stringConvertible(delay),
                ])
>>>>>>> 21a3e867
                return
            }
            logger.debug("Finished Job")
            try await self.queue.finished(jobId: queuedJob.id)
            JobMetricsHelper.updateMetrics(for: job.name, jobID: queuedJob.id.description, startTime: startTime)
        } catch {
            logger.debug("Failed to set job status")
            JobMetricsHelper.updateMetrics(for: job.name, jobID: queuedJob.id.description, startTime: startTime, error: error)
        }
    }

    private let jobRegistry: JobRegistry
    private let queue: Queue
    private let options: JobQueueOptions
    private let numWorkers: Int
    let logger: Logger
}

extension JobQueueHandler: CustomStringConvertible {
    public var description: String { "JobQueueHandler<\(String(describing: Queue.self))>" }
}

extension JobQueueHandler {
    func calculateBackoff(attempts: Int) -> Date {
        let exp = exp2(Double(attempts))
        let delay = min(exp, self.options.maximumBackoff)
        return Date.now.addingTimeInterval(TimeInterval(self.options.jitter + delay))
    }
}

extension JobQueueHandler {
    func backoff(attempts: Int) -> Date {
        let exp = Double(exp2(Double(attempts)))
        let delay = min(exp, self.options.maximumBackoff)
        return Date.now.addingTimeInterval(TimeInterval(self.options.jitter + delay))
    }
}<|MERGE_RESOLUTION|>--- conflicted
+++ resolved
@@ -69,21 +69,30 @@
         let startTime = DispatchTime.now().uptimeNanoseconds
         logger[metadataKey: "JobID"] = .stringConvertible(queuedJob.id)
         // Decrement the current queue by 1
-        Meter(label: JobMetricsHelper.meterLabel, dimensions: [
-            ("status", JobMetricsHelper.JobStatus.queued.rawValue),
-            ("jobID", queuedJob.id.description),
-        ]).decrement()
-
-        Meter(label: JobMetricsHelper.meterLabel, dimensions: [
-            ("status", JobMetricsHelper.JobStatus.processing.rawValue),
-            ("jobID", queuedJob.id.description),
-        ]).increment()
-
-        defer {
-            Meter(label: JobMetricsHelper.meterLabel, dimensions: [
+        Meter(
+            label: JobMetricsHelper.meterLabel,
+            dimensions: [
+                ("status", JobMetricsHelper.JobStatus.queued.rawValue),
+                ("jobID", queuedJob.id.description),
+            ]
+        ).decrement()
+
+        Meter(
+            label: JobMetricsHelper.meterLabel,
+            dimensions: [
                 ("status", JobMetricsHelper.JobStatus.processing.rawValue),
                 ("jobID", queuedJob.id.description),
-            ]).decrement()
+            ]
+        ).increment()
+
+        defer {
+            Meter(
+                label: JobMetricsHelper.meterLabel,
+                dimensions: [
+                    ("status", JobMetricsHelper.JobStatus.processing.rawValue),
+                    ("jobID", queuedJob.id.description),
+                ]
+            ).decrement()
         }
 
         let job: any JobInstanceProtocol
@@ -92,18 +101,24 @@
         } catch let error as JobQueueError where error == .unrecognisedJobId {
             logger.debug("Failed to find Job with ID while decoding")
             try await self.queue.failed(jobId: queuedJob.id, error: error)
-            Meter(label: JobMetricsHelper.discardedMeter, dimensions: [
-                ("reason", "INVALID_JOB_ID"),
-                ("jobID", queuedJob.id.description),
-            ]).increment()
+            Meter(
+                label: JobMetricsHelper.discardedMeter,
+                dimensions: [
+                    ("reason", "INVALID_JOB_ID"),
+                    ("jobID", queuedJob.id.description),
+                ]
+            ).increment()
             return
         } catch {
             logger.debug("Job failed to decode")
             try await self.queue.failed(jobId: queuedJob.id, error: JobQueueError.decodeJobFailed)
-            Meter(label: JobMetricsHelper.discardedMeter, dimensions: [
-                ("reason", "DECODE_FAILED"),
-                ("jobID", queuedJob.id.description),
-            ]).increment()
+            Meter(
+                label: JobMetricsHelper.discardedMeter,
+                dimensions: [
+                    ("reason", "DECODE_FAILED"),
+                    ("jobID", queuedJob.id.description),
+                ]
+            ).increment()
             return
         }
         logger[metadataKey: "JobName"] = .string(job.name)
@@ -111,13 +126,8 @@
         // Calculate wait time from queued to processing
         let jobQueuedDuration = Date.now.timeIntervalSince(job.queuedAt)
         Timer(
-<<<<<<< HEAD
-            label: "\(self.metricsLabel)_queued_for_duration_seconds",
-            dimensions: [("jobName", job.name)],
-=======
             label: "\(JobMetricsHelper.metricsLabel).queued.duration",
             dimensions: [("name", job.name)],
->>>>>>> 21a3e867
             preferredDisplayUnit: .seconds
         ).recordSeconds(jobQueuedDuration)
 
@@ -125,10 +135,6 @@
 
         do {
             do {
-<<<<<<< HEAD
-                Meter(label: self.meterLabel, dimensions: [("status", JobStatus.processing.rawValue)]).increment()
-=======
->>>>>>> 21a3e867
                 try await job.execute(context: .init(logger: logger))
             } catch let error as CancellationError {
                 logger.debug("Job cancelled")
@@ -136,16 +142,12 @@
                 // job queue driver, the process of failing the job might not occur because itself
                 // might get cancelled
                 try await self.queue.failed(jobId: queuedJob.id, error: error)
-<<<<<<< HEAD
-                self.updateJobMetrics(for: job.name, startTime: startTime, error: error)
-=======
                 JobMetricsHelper.updateMetrics(
                     for: job.name,
                     jobID: queuedJob.id.description,
                     startTime: startTime,
                     error: error
                 )
->>>>>>> 21a3e867
                 return
             } catch {
                 if job.didFail {
@@ -161,37 +163,26 @@
                 }
 
                 let attempts = (job.attempts ?? 0) + 1
-
-<<<<<<< HEAD
-                let delay = self.backoff(attempts: attempts)
-=======
                 let delay = self.calculateBackoff(attempts: attempts)
->>>>>>> 21a3e867
 
                 // remove from processing lists
                 try await self.queue.finished(jobId: queuedJob.id)
                 // push new job in the queue
-<<<<<<< HEAD
-                _ = try await self.queue.push(
-=======
                 let newJobId = try await self.queue.push(
->>>>>>> 21a3e867
                     self.queue.encode(job, attempts: attempts),
                     options: .init(
                         delayUntil: delay
                     )
                 )
-<<<<<<< HEAD
-                self.updateJobMetrics(for: job.name, startTime: startTime, retrying: true)
-                logger.debug("Retrying Job with attempts: \(attempts) and delayed until: \(delay)")
-=======
-
                 // Guard against negative queue values, this is needed because we call
                 // the job queue directly in the retrying step
-                Meter(label: JobMetricsHelper.meterLabel, dimensions: [
-                    ("status", JobMetricsHelper.JobStatus.queued.rawValue),
-                    ("jobID", newJobId.description),
-                ]).increment()
+                Meter(
+                    label: JobMetricsHelper.meterLabel,
+                    dimensions: [
+                        ("status", JobMetricsHelper.JobStatus.queued.rawValue),
+                        ("jobID", newJobId.description),
+                    ]
+                ).increment()
 
                 JobMetricsHelper.updateMetrics(
                     for: job.name,
@@ -199,19 +190,22 @@
                     startTime: startTime,
                     retrying: true
                 )
-                logger.debug("Retrying Job", metadata: [
-                    "attempts": .stringConvertible(attempts),
-                    "delayedUntil": .stringConvertible(delay),
-                ])
->>>>>>> 21a3e867
+                logger.debug(
+                    "Retrying Job",
+                    metadata: [
+                        "attempts": .stringConvertible(attempts),
+                        "delayedUntil": .stringConvertible(delay),
+                    ])
                 return
             }
             logger.debug("Finished Job")
             try await self.queue.finished(jobId: queuedJob.id)
-            JobMetricsHelper.updateMetrics(for: job.name, jobID: queuedJob.id.description, startTime: startTime)
+            JobMetricsHelper.updateMetrics(
+                for: job.name, jobID: queuedJob.id.description, startTime: startTime)
         } catch {
             logger.debug("Failed to set job status")
-            JobMetricsHelper.updateMetrics(for: job.name, jobID: queuedJob.id.description, startTime: startTime, error: error)
+            JobMetricsHelper.updateMetrics(
+                for: job.name, jobID: queuedJob.id.description, startTime: startTime, error: error)
         }
     }
 
